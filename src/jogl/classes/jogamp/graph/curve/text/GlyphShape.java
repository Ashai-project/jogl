--- conflicted
+++ resolved
@@ -33,26 +33,15 @@
 import com.jogamp.graph.geom.Vertex;
 import com.jogamp.graph.geom.Triangle;
 import com.jogamp.graph.geom.Vertex.Factory;
-
 import com.jogamp.graph.curve.OutlineShape;
-<<<<<<< HEAD
-// import com.jogamp.graph.math.Quaternion;
+// import com.jogamp.opengl.math.Quaternion;
 
 public class GlyphShape {
-    
+
     // private Quaternion quat= null;
     private Glyph glyph;
     private OutlineShape shape;
-    
-=======
-import com.jogamp.opengl.math.Quaternion;
 
-public class GlyphShape {
-
-    private Quaternion quat= null;
-    private OutlineShape shape = null;
-
->>>>>>> c67de337
     /** Create a new Glyph shape
      * based on Parametric curve control polyline
      */
@@ -68,10 +57,10 @@
     public GlyphShape(Vertex.Factory<? extends Vertex> factory, Glyph glyph, OutlineShape shape){
         this(factory);
         this.shape = shape;
-        this.shape.transformOutlines(OutlineShape.VerticesState.QUADRATIC_NURBS);        
+        this.shape.transformOutlines(OutlineShape.VerticesState.QUADRATIC_NURBS);
         this.glyph = glyph;
     }
-      
+
     public final void destroy() {
         shape.clear();
         shape = null;
@@ -79,51 +68,34 @@
     }
 
     public final Vertex.Factory<? extends Vertex> vertexFactory() { return shape.vertexFactory(); }
-<<<<<<< HEAD
-    
-    public final Glyph getGlyph() { 
+
+    public final Glyph getGlyph() {
         return glyph;
     }
-    
+
     public final OutlineShape getShape() {
         return shape;
     }
-    
+
     public final int getNumVertices() {
-=======
-
-    public OutlineShape getShape() {
-        return shape;
-    }
-
-    public int getNumVertices() {
->>>>>>> c67de337
         return shape.getVertices().size();
     }
 
-    /** Get the rotational Quaternion attached to this Shape
+    /** Get the rotational quaternion attached to this Shape.
      * @return the Quaternion Object
     public final Quaternion getQuat() {
         return quat;
     }
-<<<<<<< HEAD
-    
-     * Set the Quaternion that shall defien the rotation
-=======
 
-    /** Set the Quaternion that shall defien the rotation
->>>>>>> c67de337
+    /**
+     * Set the Quaternion that shall define the rotation
      * of this shape.
      * @param quat
     public final void setQuat(Quaternion quat) {
         this.quat = quat;
     }
-<<<<<<< HEAD
-     */
-    
-=======
+    */
 
->>>>>>> c67de337
     /** Triangluate the glyph shape
      * @return ArrayList of triangles which define this shape
      */
