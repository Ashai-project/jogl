--- conflicted
+++ resolved
@@ -27,16 +27,12 @@
  */
 package com.jogamp.graph.font;
 
-<<<<<<< HEAD
 import java.util.List;
 
 import com.jogamp.graph.curve.OutlineShape;
-import com.jogamp.graph.geom.AABBox;
 import com.jogamp.graph.geom.Vertex;
 import com.jogamp.graph.geom.Vertex.Factory;
-=======
 import com.jogamp.opengl.math.geom.AABBox;
->>>>>>> c67de337
 
 /**
  * Interface wrapper for font implementation.
@@ -117,9 +113,8 @@
     public float getStringWidth(CharSequence string, float pixelSize);
     public float getStringHeight(CharSequence string, float pixelSize);
     public AABBox getStringBounds(CharSequence string, float pixelSize);
-<<<<<<< HEAD
-    
-    public boolean isPrintableChar( char c );  
+
+    public boolean isPrintableChar( char c );
 
     /**
      * @param glyph source of the created OutlineShape
@@ -127,7 +122,7 @@
      * @return OutlineShape of the glyph
      */
     public OutlineShape getOutlineShape(Glyph glyph, Factory<? extends Vertex> vertexFactory);
-    
+
     /**
      * @param shapes optional storage of OutlineShapes passed by user, new shapes are appended
      * @param string source of the created OutlineShapes
@@ -136,12 +131,7 @@
      * @return List of OutlineShapes, one OutlineShape per character
      */
     public List<OutlineShape> getOutlineShapes(List<OutlineShape> shapes, CharSequence string, float pixelSize, Factory<? extends Vertex> vertexFactory);
-    
-=======
 
-    public boolean isPrintableChar( char c );
-
->>>>>>> c67de337
     /** Shall return {@link #getFullFamilyName()} */
     @Override
     public String toString();
