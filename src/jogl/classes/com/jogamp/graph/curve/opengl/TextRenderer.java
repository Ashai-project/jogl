--- conflicted
+++ resolved
@@ -48,15 +48,10 @@
      * @param sharpness parameter for Region generation of the resulting GlyphString
      * @return the resulting GlyphString inclusive the generated region
      */
-<<<<<<< HEAD
     public GlyphString createString(GL2ES2 gl, Font font, int size, String str, float sharpness) {
-=======
-    protected GlyphString createString(GL2ES2 gl, Font font, int size, String str, float sharpness) {
         if(DEBUG) {
             System.err.println("createString: "+getCacheSize()+"/"+getCacheLimit()+" - "+Font.NAME_UNIQUNAME + " - " + str + " - " + size);
         }
-        
->>>>>>> c004a86e
         AffineTransform affineTransform = new AffineTransform(pointFactory);
         
         Path2D[] paths = new Path2D[str.length()];
