/**
 * Copyright 2010 JogAmp Community. All rights reserved.
 *
 * Redistribution and use in source and binary forms, with or without modification, are
 * permitted provided that the following conditions are met:
 *
 *    1. Redistributions of source code must retain the above copyright notice, this list of
 *       conditions and the following disclaimer.
 *
 *    2. Redistributions in binary form must reproduce the above copyright notice, this list
 *       of conditions and the following disclaimer in the documentation and/or other materials
 *       provided with the distribution.
 *
 * THIS SOFTWARE IS PROVIDED BY JogAmp Community ``AS IS'' AND ANY EXPRESS OR IMPLIED
 * WARRANTIES, INCLUDING, BUT NOT LIMITED TO, THE IMPLIED WARRANTIES OF MERCHANTABILITY AND
 * FITNESS FOR A PARTICULAR PURPOSE ARE DISCLAIMED. IN NO EVENT SHALL JogAmp Community OR
 * CONTRIBUTORS BE LIABLE FOR ANY DIRECT, INDIRECT, INCIDENTAL, SPECIAL, EXEMPLARY, OR
 * CONSEQUENTIAL DAMAGES (INCLUDING, BUT NOT LIMITED TO, PROCUREMENT OF SUBSTITUTE GOODS OR
 * SERVICES; LOSS OF USE, DATA, OR PROFITS; OR BUSINESS INTERRUPTION) HOWEVER CAUSED AND ON
 * ANY THEORY OF LIABILITY, WHETHER IN CONTRACT, STRICT LIABILITY, OR TORT (INCLUDING
 * NEGLIGENCE OR OTHERWISE) ARISING IN ANY WAY OUT OF THE USE OF THIS SOFTWARE, EVEN IF
 * ADVISED OF THE POSSIBILITY OF SUCH DAMAGE.
 *
 * The views and conclusions contained in the software and documentation are those of the
 * authors and should not be interpreted as representing official policies, either expressed
 * or implied, of JogAmp Community.
 */
package com.jogamp.graph.curve.opengl;

import java.nio.FloatBuffer;

import javax.media.opengl.GL2ES2;
import javax.media.opengl.GLException;
import javax.media.opengl.fixedfunc.GLMatrixFunc;

import com.jogamp.opengl.util.glsl.ShaderCode;
import com.jogamp.opengl.util.glsl.ShaderState;
import com.jogamp.opengl.util.PMVMatrix;

import com.jogamp.graph.curve.Region;

public abstract class Renderer {
    protected static final boolean DEBUG = Region.DEBUG;
    protected static final boolean DEBUG_INSTANCE = Region.DEBUG_INSTANCE;

    public static boolean isWeightValid(float v) {
        return 0.0f <= v && v <= 1.9f ;
    }

    protected final int renderModes;
    protected int vp_width;
    protected int vp_height;
    protected boolean initialized;
    protected final RenderState rs;
    private boolean vboSupported = false;

    public final boolean isInitialized() { return initialized; }

    public final int getWidth() { return vp_width; }
    public final int getHeight() { return vp_height; }

    public float getWeight() { return rs.getWeight().floatValue(); }
    public float getAlpha() { return rs.getAlpha().floatValue(); }
    public final PMVMatrix getMatrix() { return rs.pmvMatrix(); }

    /**
     * Implementation shall load, compile and link the shader program and leave it active.
     * @param gl referencing the current GLContext to which the ShaderState is bound to
     * @return
     */
    protected abstract boolean initShaderProgram(GL2ES2 gl);

    protected abstract void destroyImpl(GL2ES2 gl);

    /**
     * @param rs the used {@link RenderState}
     * @param renderModes bit-field of modes
     */
    protected Renderer(RenderState rs, int renderModes) {
        this.rs = rs;
        this.renderModes = renderModes;
    }

    public final int getRenderModes() {
        return renderModes;
    }

    public boolean usesVariableCurveWeight() { return Region.isNonUniformWeight(renderModes); }

    /**
     * @return true if Region's renderModes contains all bits as this Renderer's renderModes
     *         except {@link Region#VARIABLE_CURVE_WEIGHT_BIT}, otherwise false.
     */
    public final boolean areRenderModesCompatible(Region region) {
        final int cleanRenderModes = getRenderModes() & ( Region.VARIABLE_CURVE_WEIGHT_BIT );
        return cleanRenderModes == ( region.getRenderModes() & cleanRenderModes );
    }

    public final boolean isVBOSupported() { return vboSupported; }

    /**
     * Initialize shader and bindings for GPU based rendering bound to the given GL object's GLContext
     * if not initialized yet.
     * <p>Leaves the renderer enabled, ie ShaderState.</p>
<<<<<<< HEAD
     * <p>Shall be called by a {@code draw()} method, e.g. {@link RegionRenderer#draw(GL2ES2, Region, int)}</p>
     *  
=======
     * <p>Shall be called by a {@code draw()} method, e.g. {@link RegionRenderer#draw(GL2ES2, Region, float[], int)}</p>
     *
>>>>>>> c67de337
     * @param gl referencing the current GLContext to which the ShaderState is bound to
     * @throws GLException if initialization failed
     */
    public final void init(GL2ES2 gl) throws GLException {
        if(initialized){
            return;
        }
        vboSupported =  gl.isFunctionAvailable("glGenBuffers") &&
                        gl.isFunctionAvailable("glBindBuffer") &&
                        gl.isFunctionAvailable("glBufferData") &&
                        gl.isFunctionAvailable("glDrawElements") &&
                        gl.isFunctionAvailable("glVertexAttribPointer") &&
                        gl.isFunctionAvailable("glDeleteBuffers");

        if(DEBUG) {
            System.err.println("TextRendererImpl01: VBO Supported = " + isVBOSupported());
        }

        if(!vboSupported){
            throw new GLException("VBO not supported");
        }

        rs.attachTo(gl);

        gl.glEnable(GL2ES2.GL_BLEND);
        gl.glBlendFunc(GL2ES2.GL_SRC_ALPHA, GL2ES2.GL_ONE_MINUS_SRC_ALPHA); // FIXME: alpha blending stage ?

        initialized = initShaderProgram(gl);
        if(!initialized) {
            throw new GLException("Shader initialization failed");
        }

        if(!rs.getShaderState().uniform(gl, rs.getPMVMatrix())) {
            throw new GLException("Error setting PMVMatrix in shader: "+rs.getShaderState());
        }

        if( Region.isNonUniformWeight( getRenderModes() ) ) {
            if(!rs.getShaderState().uniform(gl, rs.getWeight())) {
                throw new GLException("Error setting weight in shader: "+rs.getShaderState());
            }
        }

        if(!rs.getShaderState().uniform(gl, rs.getAlpha())) {
            throw new GLException("Error setting global alpha in shader: "+rs.getShaderState());
        }

        if(!rs.getShaderState().uniform(gl, rs.getColorStatic())) {
            throw new GLException("Error setting global color in shader: "+rs.getShaderState());
        }
    }

    public final void flushCache(GL2ES2 gl) {
        // FIXME: REMOVE !
    }

    public void destroy(GL2ES2 gl) {
        if(!initialized){
            if(DEBUG_INSTANCE) {
                System.err.println("TextRenderer: Not initialized!");
            }
            return;
        }
        rs.getShaderState().useProgram(gl, false);
        destroyImpl(gl);
        rs.destroy(gl);
        initialized = false;
    }

    public final RenderState getRenderState() { return rs; }
    public final ShaderState getShaderState() { return rs.getShaderState(); }

    public final void enable(GL2ES2 gl, boolean enable) {
        rs.getShaderState().useProgram(gl, enable);
    }

    public void setWeight(GL2ES2 gl, float v) {
        if( !isWeightValid(v) ) {
        	 throw new IllegalArgumentException("Weight out of range");
        }
        rs.getWeight().setData(v);
        if(null != gl && rs.getShaderState().inUse() && Region.isNonUniformWeight( getRenderModes() ) ) {
            rs.getShaderState().uniform(gl, rs.getWeight());
        }
    }

    public void setAlpha(GL2ES2 gl, float alpha_t) {
        rs.getAlpha().setData(alpha_t);
        if(null != gl && rs.getShaderState().inUse()) {
            rs.getShaderState().uniform(gl, rs.getAlpha());
        }

    }

    public void getColorStatic(GL2ES2 gl, float[] rgb) {
        FloatBuffer fb = (FloatBuffer) rs.getColorStatic().getBuffer();
        rgb[0] = fb.get(0);
        rgb[1] = fb.get(1);
        rgb[2] = fb.get(2);
    }

    public void setColorStatic(GL2ES2 gl, float r, float g, float b){
        FloatBuffer fb = (FloatBuffer) rs.getColorStatic().getBuffer();
        fb.put(0, r);
        fb.put(1, g);
        fb.put(2, b);
        if(null != gl && rs.getShaderState().inUse()) {
            rs.getShaderState().uniform(gl, rs.getColorStatic());
        }
    }

    public void rotate(GL2ES2 gl, float angle, float x, float y, float z) {
        rs.pmvMatrix().glRotatef(angle, x, y, z);
        updateMatrix(gl);
    }

    public void translate(GL2ES2 gl, float x, float y, float z) {
        rs.pmvMatrix().glTranslatef(x, y, z);
        updateMatrix(gl);
    }

    public void scale(GL2ES2 gl, float x, float y, float z) {
        rs.pmvMatrix().glScalef(x, y, z);
        updateMatrix(gl);
    }

    public void resetModelview(GL2ES2 gl) {
        rs.pmvMatrix().glMatrixMode(GLMatrixFunc.GL_MODELVIEW);
        rs.pmvMatrix().glLoadIdentity();
        updateMatrix(gl);
    }

    public void updateMatrix(GL2ES2 gl) {
        if(initialized && null != gl && rs.getShaderState().inUse()) {
            rs.getShaderState().uniform(gl, rs.getPMVMatrix());
        }
    }

    /** No PMVMatrix operation is performed here. PMVMatrix will be updated if gl is not null. */
    public boolean reshapeNotify(GL2ES2 gl, int width, int height) {
        this.vp_width = width;
        this.vp_height = height;
        updateMatrix(gl);
        return true;
    }

    public boolean reshapePerspective(GL2ES2 gl, float angle, int width, int height, float near, float far) {
        this.vp_width = width;
        this.vp_height = height;
        final float ratio = (float)width/(float)height;
        final PMVMatrix p = rs.pmvMatrix();
        p.glMatrixMode(GLMatrixFunc.GL_PROJECTION);
        p.glLoadIdentity();
        p.gluPerspective(angle, ratio, near, far);
        updateMatrix(gl);
        return true;
    }

    public boolean reshapeOrtho(GL2ES2 gl, int width, int height, float near, float far) {
        this.vp_width = width;
        this.vp_height = height;
        final PMVMatrix p = rs.pmvMatrix();
        p.glMatrixMode(GLMatrixFunc.GL_PROJECTION);
        p.glLoadIdentity();
        p.glOrthof(0, width, 0, height, near, far);
        updateMatrix(gl);
        return true;
    }

    protected String getVertexShaderName() {
        return "curverenderer" + getImplVersion();
    }

    protected String getFragmentShaderName() {
        final String version = getImplVersion();
        final String pass = Region.isVBAA(renderModes) ? "-2pass" : "-1pass" ;
        final String weight = Region.isNonUniformWeight(renderModes) ? "-weight" : "" ;
        return "curverenderer" + version + pass + weight;
    }

    // FIXME: Really required to have sampler2D def. precision ? If not, we can drop getFragmentShaderPrecision(..) and use default ShaderCode ..
    public static final String es2_precision_fp = "\nprecision mediump float;\nprecision mediump int;\nprecision mediump sampler2D;\n";

    protected String getFragmentShaderPrecision(GL2ES2 gl) {
        if( gl.isGLES() ) {
            return es2_precision_fp;
        }
        if( ShaderCode.requiresGL3DefaultPrecision(gl) ) {
            return ShaderCode.gl3_default_precision_fp;
        }
        return null;
    }

    protected String getImplVersion() {
        return "01";
    }
}<|MERGE_RESOLUTION|>--- conflicted
+++ resolved
@@ -102,13 +102,8 @@
      * Initialize shader and bindings for GPU based rendering bound to the given GL object's GLContext
      * if not initialized yet.
      * <p>Leaves the renderer enabled, ie ShaderState.</p>
-<<<<<<< HEAD
      * <p>Shall be called by a {@code draw()} method, e.g. {@link RegionRenderer#draw(GL2ES2, Region, int)}</p>
-     *  
-=======
-     * <p>Shall be called by a {@code draw()} method, e.g. {@link RegionRenderer#draw(GL2ES2, Region, float[], int)}</p>
      *
->>>>>>> c67de337
      * @param gl referencing the current GLContext to which the ShaderState is bound to
      * @throws GLException if initialization failed
      */
