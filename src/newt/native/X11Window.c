--- conflicted
+++ resolved
@@ -480,11 +480,9 @@
 #define _NET_WM_STATE_REMOVE 0
 #define _NET_WM_STATE_ADD 1
 
-<<<<<<< HEAD
-static void NewtWindows_setFullscreen (Display *dpy, Window w, Bool fullscreen) {
-=======
+
+
 static void NewtWindows_setFullscreen (Display *dpy, Window root, Window w, Bool fullscreen) {
->>>>>>> 18bf27fa
     Atom _NET_WM_STATE = XInternAtom( dpy, "_NET_WM_STATE", False );
     Atom _NET_WM_STATE_ABOVE = XInternAtom( dpy, "_NET_WM_STATE_ABOVE", False );
     Atom _NET_WM_STATE_FULLSCREEN = XInternAtom( dpy, "_NET_WM_STATE_FULLSCREEN", False );
@@ -514,13 +512,7 @@
         xev.xclient.data.l[2] = _NET_WM_STATE_ABOVE;
         xev.xclient.data.l[3] = 1; //source indication for normal applications
     }
-<<<<<<< HEAD
-    
-    XChangeProperty( dpy, w, _NET_WM_STATE, XA_ATOM, 32, PropModeReplace, (unsigned char *)&types, ntypes);
-    XSendEvent (dpy, DefaultRootWindow(dpy), False, SubstructureRedirectMask | SubstructureNotifyMask, &xev );
-}
-
-=======
+
     XChangeProperty( dpy, w, _NET_WM_STATE, XA_ATOM, 32, PropModeReplace, (unsigned char *)&types, ntypes);
     XSync(dpy, False);
     XSendEvent (dpy, root, False, SubstructureRedirectMask | SubstructureNotifyMask, &xev );
@@ -528,7 +520,6 @@
 
 #define USE_SENDIO_DIRECT 1
 
->>>>>>> 18bf27fa
 /*
  * Class:     com_jogamp_newt_impl_x11_X11Display
  * Method:    DispatchMessages
@@ -1425,76 +1416,7 @@
 
     NewtWindows_setPosSize(dpy, w, x, y, width, height);
 
-<<<<<<< HEAD
-/*
- * Class:     com_jogamp_newt_impl_x11_X11Window
- * Method:    reconfigureWindow0
- * Signature: (JJIJIIIIZ)V
- */
-JNIEXPORT void JNICALL Java_com_jogamp_newt_impl_x11_X11Window_reconfigureWindow0
-  (JNIEnv *env, jobject obj, jlong jparent, jlong display, jint screen_index, jlong window, 
-   jint x, jint y, jint width, jint height, jboolean undecorated, jboolean isVisible, jboolean isFullscreen) 
-{
-    Display * dpy = (Display *) (intptr_t) display;
-    Window w = (Window)window;
-    Screen * scrn = ScreenOfDisplay(dpy, (int)screen_index);
-
-    XWindowChanges xwc;
-    XWindowAttributes xwa;
-    
-    DBG_PRINT( "X11: reconfigureWindow0 dpy %p, parent %p, win %p, %d/%d %dx%d undec %d, visible %d, fullscreen %d\n", 
-        (void*)dpy, (void*) jparent, (void*)w, x, y, width, height, undecorated, isVisible,isFullscreen);
-
-    if(dpy==NULL) {
-        _FatalError(env, "invalid display connection..");
-    }
-
-    
-    XSync(dpy, False);
-    XGetWindowAttributes(dpy, w, &xwa);
-    
-    if(JNI_FALSE == isFullscreen ) {
-      NewtWindows_setFullscreen(dpy, w, False );
-      XSync(dpy, False);
-    }
-    
-    NewtWindows_reparentWindow(env, obj, dpy, scrn, w, &xwa, jparent, x, y, undecorated, isVisible);
-    XSync(dpy, False);
-
-    memset(&xwc, 0, sizeof(XWindowChanges));
-    xwc.x=x;
-    xwc.y=y;
-    xwc.width=width;
-    xwc.height=height;
-    XConfigureWindow(dpy, w, CWX|CWY|CWWidth|CWHeight, &xwc);
-    XSync(dpy, False);
-
-    if(JNI_TRUE == isFullscreen ) {
-      NewtWindows_setFullscreen(dpy, w, True );
-      XSync(dpy, False);
-    }
-}
-
-/*
- * Class:     com_jogamp_newt_impl_x11_X11Window
- * Method:    reparentWindow0
- * Signature: (JJIJIIZ)V
- */
-JNIEXPORT void JNICALL Java_com_jogamp_newt_impl_x11_X11Window_reparentWindow0
-  (JNIEnv *env, jobject obj, jlong jparent, jlong display, jint screen_index, jlong window, jint x, jint y, 
-   jboolean undecorated, jboolean isVisible)
-{
-    Display * dpy = (Display *) (intptr_t) display;
-    Window w = (Window)window;
-    Screen * scrn = ScreenOfDisplay(dpy, (int)screen_index);
-    XWindowAttributes xwa;
-
-    DBG_PRINT( "X11: reparentWindow0 dpy %p, parent %p, win %p, %d/%d undec %d, visible %d\n", 
-        (void*)dpy, (void*) jparent, (void*)w, x, y, undecorated, isVisible);
-
-    if(dpy==NULL) {
-        _FatalError(env, "invalid display connection..");
-=======
+
     if(0 < fullscreenChange ) { // FS on
         NewtWindows_setFullscreen(dpy, root, w, True );
         XSync(dpy, False);
@@ -1503,7 +1425,6 @@
     if(parentChange && JNI_TRUE == isVisible) { // map window 
         XMapRaised(dpy, w);
         XSync(dpy, False);
->>>>>>> 18bf27fa
     }
 
     displayDispatchErrorHandlerEnable(0, env);
